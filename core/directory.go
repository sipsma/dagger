package core

import (
	"context"
	"fmt"
	"io/fs"
	"path"
	"path/filepath"
	"reflect"
	"strings"
	"time"

	"github.com/moby/buildkit/client/llb"
	bkgw "github.com/moby/buildkit/frontend/gateway/client"
	"github.com/moby/buildkit/identity"
	"github.com/moby/buildkit/solver/pb"
	"github.com/opencontainers/go-digest"
	specs "github.com/opencontainers/image-spec/specs-go/v1"
	"github.com/pkg/errors"
	fstypes "github.com/tonistiigi/fsutil/types"
	"github.com/vito/progrock"

	"github.com/dagger/dagger/core/pipeline"
	"github.com/dagger/dagger/core/resourceid"
	"github.com/dagger/dagger/engine/buildkit"
)

// Directory is a content-addressed directory.
type Directory struct {
	LLB      *pb.Definition `json:"llb"`
	Dir      string         `json:"dir"`
	Platform specs.Platform `json:"platform"`
	Pipeline pipeline.Path  `json:"pipeline"`

	// Services necessary to provision the directory.
	Services ServiceBindings `json:"services,omitempty"`
}

func (dir *Directory) PBDefinitions() ([]*pb.Definition, error) {
	var defs []*pb.Definition
	if dir.LLB != nil {
		defs = append(defs, dir.LLB)
	}
	if dir.Services != nil {
		for ctrID := range dir.Services {
			ctr, err := ctrID.Decode()
			if err != nil {
				return nil, err
			}
			if ctr == nil {
				continue
			}
			ctrDefs, err := ctr.PBDefinitions()
			if err != nil {
				return nil, err
			}
			defs = append(defs, ctrDefs...)
		}
	}
	return defs, nil
}

func NewDirectory(ctx context.Context, def *pb.Definition, dir string, pipeline pipeline.Path, platform specs.Platform, services ServiceBindings) *Directory {
	return &Directory{
		LLB:      def,
		Dir:      dir,
		Platform: platform,
		Pipeline: pipeline.Copy(),
		Services: services,
	}
}

func NewScratchDirectory(pipeline pipeline.Path, platform specs.Platform) *Directory {
	return &Directory{
		Dir:      "/",
		Platform: platform,
		Pipeline: pipeline.Copy(),
	}
}

func NewDirectorySt(ctx context.Context, st llb.State, dir string, pipeline pipeline.Path, platform specs.Platform, services ServiceBindings) (*Directory, error) {
	def, err := st.Marshal(ctx, llb.Platform(platform))
	if err != nil {
		return nil, err
	}

	return NewDirectory(ctx, def.ToPB(), dir, pipeline, platform, services), nil
}

func (dir *Directory) ID() (DirectoryID, error) {
	return resourceid.Encode(dir)
}

// Clone returns a deep copy of the container suitable for modifying in a
// WithXXX method.
func (dir *Directory) Clone() *Directory {
	cp := *dir
	cp.Pipeline = cloneSlice(cp.Pipeline)
	cp.Services = cloneSlice(cp.Services)
	return &cp
}

var _ pipeline.Pipelineable = (*Directory)(nil)

func (dir *Directory) PipelinePath() pipeline.Path {
	// TODO(vito): test
	return dir.Pipeline
}

// Directory is digestible so that it can be recorded as an output of the
// --debug vertex that created it.
var _ resourceid.Digestible = (*Directory)(nil)

// Digest returns the directory's content hash.
func (dir *Directory) Digest() (digest.Digest, error) {
	return stableDigest(dir)
}

func (dir *Directory) State() (llb.State, error) {
	if dir.LLB == nil {
		return llb.Scratch(), nil
	}

	return defToState(dir.LLB)
}

func (dir *Directory) StateWithSourcePath() (llb.State, error) {
	dirSt, err := dir.State()
	if err != nil {
		return llb.State{}, err
	}

	if dir.Dir == "/" {
		return dirSt, nil
	}

	return llb.Scratch().File(
		llb.Copy(dirSt, dir.Dir, ".", &llb.CopyInfo{
			CopyDirContentsOnly: true,
		}),
	), nil
}

func (dir *Directory) SetState(ctx context.Context, st llb.State) error {
	def, err := st.Marshal(ctx, llb.Platform(dir.Platform))
	if err != nil {
		return nil
	}

	dir.LLB = def.ToPB()
	return nil
}

func (dir *Directory) WithPipeline(ctx context.Context, name, description string, labels []pipeline.Label) (*Directory, error) {
	dir = dir.Clone()
	dir.Pipeline = dir.Pipeline.Add(pipeline.Pipeline{
		Name:        name,
		Description: description,
		Labels:      labels,
	})
	return dir, nil
}

<<<<<<< HEAD
func (dir *Directory) Evaluate(ctx context.Context, bk *buildkit.Client) (*buildkit.Result, error) {
=======
func (dir *Directory) Evaluate(ctx context.Context, bk *buildkit.Client, svcs *Services) error {
>>>>>>> 311e21d7
	if dir.LLB == nil {
		return nil, nil
	}
<<<<<<< HEAD
	return WithServices(ctx, bk, dir.Services, func() (*buildkit.Result, error) {
		return bk.Solve(ctx, bkgw.SolveRequest{
			Evaluate:   true,
			Definition: dir.LLB,
		})
=======

	detach, _, err := svcs.StartBindings(ctx, bk, dir.Services)
	if err != nil {
		return err
	}
	defer detach()

	_, err = bk.Solve(ctx, bkgw.SolveRequest{
		Evaluate:   true,
		Definition: dir.LLB,
>>>>>>> 311e21d7
	})
}

func (dir *Directory) Stat(ctx context.Context, bk *buildkit.Client, svcs *Services, src string) (*fstypes.Stat, error) {
	src = path.Join(dir.Dir, src)

	detach, _, err := svcs.StartBindings(ctx, bk, dir.Services)
	if err != nil {
		return nil, err
	}
	defer detach()

	res, err := bk.Solve(ctx, bkgw.SolveRequest{
		Definition: dir.LLB,
	})
	if err != nil {
		return nil, err
	}

	ref, err := res.SingleRef()
	if err != nil {
		return nil, err
	}
	// empty directory, i.e. llb.Scratch()
	if ref == nil {
		if clean := path.Clean(src); clean == "." || clean == "/" {
			// fake out a reasonable response
			return &fstypes.Stat{
				Path: src,
				Mode: uint32(fs.ModeDir),
			}, nil
		}

		return nil, fmt.Errorf("%s: no such file or directory", src)
	}

	return ref.StatFile(ctx, bkgw.StatRequest{
		Path: src,
	})
}

func (dir *Directory) Entries(ctx context.Context, bk *buildkit.Client, svcs *Services, src string) ([]string, error) {
	src = path.Join(dir.Dir, src)

	detach, _, err := svcs.StartBindings(ctx, bk, dir.Services)
	if err != nil {
		return nil, err
	}
	defer detach()

	res, err := bk.Solve(ctx, bkgw.SolveRequest{
		Definition: dir.LLB,
	})
	if err != nil {
		return nil, err
	}

	ref, err := res.SingleRef()
	if err != nil {
		return nil, err
	}
	// empty directory, i.e. llb.Scratch()
	if ref == nil {
		if clean := path.Clean(src); clean == "." || clean == "/" {
			return []string{}, nil
		}
		return nil, fmt.Errorf("%s: no such file or directory", src)
	}

	entries, err := ref.ReadDir(ctx, bkgw.ReadDirRequest{
		Path: src,
	})
	if err != nil {
		return nil, err
	}

	paths := []string{}
	for _, entry := range entries {
		paths = append(paths, entry.GetPath())
	}

	return paths, nil
}

func (dir *Directory) WithNewFile(ctx context.Context, dest string, content []byte, permissions fs.FileMode, ownership *Ownership) (*Directory, error) {
	dir = dir.Clone()

	err := validateFileName(dest)
	if err != nil {
		return nil, err
	}

	if permissions == 0 {
		permissions = 0o644
	}

	// be sure to create the file under the working directory
	dest = path.Join(dir.Dir, dest)

	st, err := dir.State()
	if err != nil {
		return nil, err
	}

	parent, _ := path.Split(dest)
	if parent != "" {
		st = st.File(llb.Mkdir(parent, 0755, llb.WithParents(true)))
	}

	opts := []llb.MkfileOption{}
	if ownership != nil {
		opts = append(opts, ownership.Opt())
	}

	st = st.File(llb.Mkfile(dest, permissions, content, opts...))

	err = dir.SetState(ctx, st)
	if err != nil {
		return nil, err
	}

	return dir, nil
}

func (dir *Directory) Directory(ctx context.Context, bk *buildkit.Client, svcs *Services, subdir string) (*Directory, error) {
	dir = dir.Clone()
	dir.Dir = path.Join(dir.Dir, subdir)

	// check that the directory actually exists so the user gets an error earlier
	// rather than when the dir is used
	info, err := dir.Stat(ctx, bk, svcs, ".")
	if err != nil {
		return nil, err
	}

	if !info.IsDir() {
		return nil, fmt.Errorf("path %s is a file, not a directory", subdir)
	}

	return dir, nil
}

func (dir *Directory) File(ctx context.Context, bk *buildkit.Client, svcs *Services, file string) (*File, error) {
	err := validateFileName(file)
	if err != nil {
		return nil, err
	}

	// check that the file actually exists so the user gets an error earlier
	// rather than when the file is used
	info, err := dir.Stat(ctx, bk, svcs, file)
	if err != nil {
		return nil, err
	}

	if info.IsDir() {
		return nil, fmt.Errorf("path %s is a directory, not a file", file)
	}

	return &File{
		LLB:      dir.LLB,
		File:     path.Join(dir.Dir, file),
		Pipeline: dir.Pipeline,
		Platform: dir.Platform,
		Services: dir.Services,
	}, nil
}

func (dir *Directory) WithDirectory(ctx context.Context, destDir string, src *Directory, filter CopyFilter, owner *Ownership) (*Directory, error) {
	dir = dir.Clone()

	destSt, err := dir.State()
	if err != nil {
		return nil, err
	}

	srcSt, err := src.State()
	if err != nil {
		return nil, err
	}

	if err := dir.SetState(ctx, mergeStates(mergeStateInput{
		Dest:            destSt,
		DestDir:         path.Join(dir.Dir, destDir),
		Src:             srcSt,
		SrcDir:          src.Dir,
		IncludePatterns: filter.Include,
		ExcludePatterns: filter.Exclude,
		Owner:           owner,
	})); err != nil {
		return nil, err
	}

	dir.Services.Merge(src.Services)

	return dir, nil
}

func (dir *Directory) WithFile(ctx context.Context, destPath string, src *File, permissions fs.FileMode, owner *Ownership) (*Directory, error) {
	dir = dir.Clone()

	destSt, err := dir.State()
	if err != nil {
		return nil, err
	}

	srcSt, err := src.State()
	if err != nil {
		return nil, err
	}

	if err := dir.SetState(ctx, mergeStates(mergeStateInput{
		Dest:         destSt,
		DestDir:      path.Join(dir.Dir, path.Dir(destPath)),
		DestFileName: path.Base(destPath),
		Src:          srcSt,
		SrcDir:       path.Dir(src.File),
		SrcFileName:  path.Base(src.File),
		Permissions:  permissions,
		Owner:        owner,
	})); err != nil {
		return nil, err
	}

	dir.Services.Merge(src.Services)

	return dir, nil
}

type mergeStateInput struct {
	Dest         llb.State
	DestDir      string
	DestFileName string

	Src         llb.State
	SrcDir      string
	SrcFileName string

	IncludePatterns []string
	ExcludePatterns []string

	Permissions fs.FileMode
	Owner       *Ownership
}

func mergeStates(input mergeStateInput) llb.State {
	input.DestDir = path.Join("/", input.DestDir)
	input.SrcDir = path.Join("/", input.SrcDir)

	copyInfo := &llb.CopyInfo{
		CreateDestPath:      true,
		CopyDirContentsOnly: true,
		IncludePatterns:     input.IncludePatterns,
		ExcludePatterns:     input.ExcludePatterns,
	}
	if input.DestFileName == "" && input.SrcFileName != "" {
		input.DestFileName = input.SrcFileName
	}
	if input.Permissions != 0 {
		copyInfo.Mode = &input.Permissions
	}
	if input.Owner != nil {
		input.Owner.Opt().SetCopyOption(copyInfo)
	}

	// MergeOp currently only supports merging the "/" of states together without any
	// modifications or filtering
	canDoDirectMerge := copyInfo.Mode == nil &&
		copyInfo.ChownOpt == nil &&
		len(copyInfo.ExcludePatterns) == 0 &&
		len(copyInfo.IncludePatterns) == 0 &&
		input.DestDir == "/" &&
		input.SrcDir == "/" &&
		// TODO:(sipsma) we could support direct merge-op with individual files if we can verify
		// there are no other files in the dir, but doing so by just calling ReadDir would result
		// in unlazying the inputs, which defeats some of the performance benefits of merge-op.
		input.DestFileName == "" &&
		input.SrcFileName == ""

	mergeStates := []llb.State{input.Dest}
	if canDoDirectMerge {
		// Directly merge the states together, which is lazy, uses hardlinks instead of
		// copies and caches inputs individually instead of invalidating the whole
		// chain following any modified input.
		mergeStates = append(mergeStates, input.Src)
	} else {
		// Even if we can't merge directly, we can still get some optimization by
		// copying to scratch and then merging that. This still results in an on-disk
		// copy but preserves the other caching benefits of MergeOp. This is the same
		// behavior as "COPY --link" in Dockerfiles.
		mergeStates = append(mergeStates, llb.Scratch().File(llb.Copy(
			input.Src, path.Join(input.SrcDir, input.SrcFileName), path.Join(input.DestDir, input.DestFileName), copyInfo,
		)))
	}
	return llb.Merge(mergeStates, llb.WithCustomName(buildkit.InternalPrefix+"merge"))
}

func (dir *Directory) WithTimestamps(ctx context.Context, unix int) (*Directory, error) {
	dir = dir.Clone()

	st, err := dir.State()
	if err != nil {
		return nil, err
	}

	t := time.Unix(int64(unix), 0)
	st = llb.Scratch().File(
		llb.Copy(st, dir.Dir, ".", &llb.CopyInfo{
			CopyDirContentsOnly: true,
			CreatedTime:         &t,
		}),
	)

	err = dir.SetState(ctx, st)
	if err != nil {
		return nil, err
	}

	dir.Dir = ""

	return dir, nil
}

func (dir *Directory) WithNewDirectory(ctx context.Context, dest string, permissions fs.FileMode) (*Directory, error) {
	dir = dir.Clone()

	dest = path.Clean(dest)
	if strings.HasPrefix(dest, "../") {
		return nil, fmt.Errorf("cannot create directory outside parent: %s", dest)
	}

	// be sure to create the file under the working directory
	dest = path.Join(dir.Dir, dest)

	st, err := dir.State()
	if err != nil {
		return nil, err
	}

	if permissions == 0 {
		permissions = 0755
	}

	st = st.File(llb.Mkdir(dest, permissions, llb.WithParents(true)))

	err = dir.SetState(ctx, st)
	if err != nil {
		return nil, err
	}

	return dir, nil
}

func (dir *Directory) Diff(ctx context.Context, other *Directory) (*Directory, error) {
	dir = dir.Clone()

	if dir.Dir != other.Dir {
		// TODO(vito): work around with llb.Copy shenanigans?
		return nil, fmt.Errorf("TODO: cannot diff with different relative paths: %q != %q", dir.Dir, other.Dir)
	}

	if !reflect.DeepEqual(dir.Platform, other.Platform) {
		// TODO(vito): work around with llb.Copy shenanigans?
		return nil, fmt.Errorf("TODO: cannot diff across platforms: %+v != %+v", dir.Platform, other.Platform)
	}

	lowerSt, err := dir.State()
	if err != nil {
		return nil, err
	}

	upperSt, err := other.State()
	if err != nil {
		return nil, err
	}

	err = dir.SetState(ctx, llb.Diff(lowerSt, upperSt))
	if err != nil {
		return nil, err
	}

	return dir, nil
}

func (dir *Directory) Without(ctx context.Context, path string) (*Directory, error) {
	dir = dir.Clone()

	st, err := dir.State()
	if err != nil {
		return nil, err
	}

	err = dir.SetState(ctx, st.File(llb.Rm(path, llb.WithAllowWildcard(true))))
	if err != nil {
		return nil, err
	}

	return dir, nil
}

func (dir *Directory) Export(
	ctx context.Context,
	bk *buildkit.Client,
	host *Host,
	svcs *Services,
	destPath string,
) (rerr error) {
	var defPB *pb.Definition
	if dir.Dir != "" {
		src, err := dir.State()
		if err != nil {
			return err
		}
		src = llb.Scratch().File(llb.Copy(src, dir.Dir, ".", &llb.CopyInfo{
			CopyDirContentsOnly: true,
		}))

		def, err := src.Marshal(ctx, llb.Platform(dir.Platform))
		if err != nil {
			return err
		}
		defPB = def.ToPB()
	} else {
		defPB = dir.LLB
	}

	rec := progrock.FromContext(ctx)

	vtx := rec.Vertex(
		digest.Digest(identity.NewID()),
		fmt.Sprintf("export directory %s to host %s", dir.Dir, destPath),
	)
	defer vtx.Done(rerr)

	detach, _, err := svcs.StartBindings(ctx, bk, dir.Services)
	if err != nil {
		return err
	}
	defer detach()

	return bk.LocalDirExport(ctx, defPB, destPath)
}

// Root removes any relative path from the directory.
func (dir *Directory) Root() (*Directory, error) {
	dir = dir.Clone()
	dir.Dir = "/"
	return dir, nil
}

func validateFileName(file string) error {
	baseFileName := filepath.Base(file)
	if len(baseFileName) > 255 {
		return errors.Errorf("File name length exceeds the maximum supported 255 characters")
	}
	return nil
}<|MERGE_RESOLUTION|>--- conflicted
+++ resolved
@@ -161,21 +161,10 @@
 	return dir, nil
 }
 
-<<<<<<< HEAD
-func (dir *Directory) Evaluate(ctx context.Context, bk *buildkit.Client) (*buildkit.Result, error) {
-=======
-func (dir *Directory) Evaluate(ctx context.Context, bk *buildkit.Client, svcs *Services) error {
->>>>>>> 311e21d7
+func (dir *Directory) Evaluate(ctx context.Context, bk *buildkit.Client, svcs *Services) (*buildkit.Result, error) {
 	if dir.LLB == nil {
 		return nil, nil
 	}
-<<<<<<< HEAD
-	return WithServices(ctx, bk, dir.Services, func() (*buildkit.Result, error) {
-		return bk.Solve(ctx, bkgw.SolveRequest{
-			Evaluate:   true,
-			Definition: dir.LLB,
-		})
-=======
 
 	detach, _, err := svcs.StartBindings(ctx, bk, dir.Services)
 	if err != nil {
@@ -183,10 +172,9 @@
 	}
 	defer detach()
 
-	_, err = bk.Solve(ctx, bkgw.SolveRequest{
+	return bk.Solve(ctx, bkgw.SolveRequest{
 		Evaluate:   true,
 		Definition: dir.LLB,
->>>>>>> 311e21d7
 	})
 }
 
