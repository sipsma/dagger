package httpdns

import (
	"context"
	"crypto/sha256"
	"encoding/json"
	"fmt"
	"io"
	"mime"
	"net/http"
	"net/url"
	"os"
	"path"
	"path/filepath"
	"strconv"
	"strings"
	"time"

	"github.com/dagger/dagger/engine/buildkit"
	"github.com/dagger/dagger/network"
	"github.com/docker/docker/pkg/idtools"
	"github.com/moby/buildkit/cache"
	"github.com/moby/buildkit/executor/oci"
	"github.com/moby/buildkit/session"
	"github.com/moby/buildkit/snapshot"
	"github.com/moby/buildkit/solver"
	"github.com/moby/buildkit/solver/pb"
	"github.com/moby/buildkit/source"
<<<<<<< HEAD
	httpsource "github.com/moby/buildkit/source/http"
=======
	srchttp "github.com/moby/buildkit/source/http"
>>>>>>> 0d042f9a
	srctypes "github.com/moby/buildkit/source/types"
	"github.com/moby/buildkit/util/tracing"
	"github.com/moby/locker"
	digest "github.com/opencontainers/go-digest"
	"github.com/pkg/errors"
)

type Opt struct {
	CacheAccessor cache.Accessor
	BaseDNSConfig *oci.DNSConfig
	Transport     http.RoundTripper
}

type httpSource struct {
	cache     cache.Accessor
	locker    *locker.Locker
	transport http.RoundTripper
	dns       *oci.DNSConfig
}

func NewSource(opt Opt) (source.Source, error) {
	transport := opt.Transport
	if transport == nil {
		transport = tracing.DefaultTransport
	}
	hs := &httpSource{
		cache:     opt.CacheAccessor,
		locker:    locker.New(),
		transport: transport,
		dns:       opt.BaseDNSConfig,
	}
	return hs, nil
}

func (hs *httpSource) Schemes() []string {
<<<<<<< HEAD
	return []string{srctypes.HTTPScheme, srctypes.HTTPSScheme}
}

func (hs *httpSource) Identifier(scheme, ref string, attrs map[string]string, platform *pb.Platform) (source.Identifier, error) {
	id, err := httpsource.NewHTTPIdentifier(ref, scheme == "https")
=======
	return []string{srctypes.HTTPSScheme}
}

func (hs *httpSource) Identifier(scheme, ref string, attrs map[string]string, platform *pb.Platform) (source.Identifier, error) {
	id, err := srchttp.NewHTTPIdentifier(ref, scheme == "https")
>>>>>>> 0d042f9a
	if err != nil {
		return nil, err
	}

	for k, v := range attrs {
		switch k {
		case pb.AttrHTTPChecksum:
			dgst, err := digest.Parse(v)
			if err != nil {
				return nil, err
			}
			id.Checksum = dgst
		case pb.AttrHTTPFilename:
			id.Filename = v
		case pb.AttrHTTPPerm:
			i, err := strconv.ParseInt(v, 0, 64)
			if err != nil {
				return nil, err
			}
			id.Perm = int(i)
		case pb.AttrHTTPUID:
			i, err := strconv.ParseInt(v, 0, 64)
			if err != nil {
				return nil, err
			}
			id.UID = int(i)
		case pb.AttrHTTPGID:
			i, err := strconv.ParseInt(v, 0, 64)
			if err != nil {
				return nil, err
			}
			id.GID = int(i)
		}
	}

	return id, nil
}

type httpSourceHandler struct {
	*httpSource
<<<<<<< HEAD
	src       httpsource.HTTPIdentifier
=======
	src       srchttp.HTTPIdentifier
>>>>>>> 0d042f9a
	clientIDs []string
	refID     string
	cacheKey  digest.Digest
	sm        *session.Manager
}

// TODO(vito): this can be cleaned up if/when
// https://github.com/moby/buildkit/pull/4035 is merged
type DaggerHTTPURLHack struct {
	URL       string   `json:"url"`
	ClientIDs []string `json:"client_ids"`
}

func (hs *httpSource) Resolve(ctx context.Context, id source.Identifier, sm *session.Manager, _ solver.Vertex) (source.SourceInstance, error) {
<<<<<<< HEAD
	httpIdentifier, ok := id.(*httpsource.HTTPIdentifier)
=======
	httpIdentifier, ok := id.(*srchttp.HTTPIdentifier)
>>>>>>> 0d042f9a
	if !ok {
		return nil, errors.Errorf("invalid http identifier %v", id)
	}

	var clientIDs []string
	var hack DaggerHTTPURLHack
	if err := buildkit.DecodeIDHack(srctypes.HTTPSScheme, httpIdentifier.URL, &hack); err != nil {
		// ignore error; we have to handle both scenarios because this Source
		// entirely _replaces_ the HTTP source, so we have to handle usage from
		// Dockerfile frontends too
	} else {
		httpIdentifier.URL = hack.URL
		clientIDs = hack.ClientIDs
	}

	return &httpSourceHandler{
		src:        *httpIdentifier,
		clientIDs:  clientIDs,
		httpSource: hs,
		sm:         sm,
	}, nil
}

func (hs *httpSourceHandler) client(g session.Group) *http.Client {
	clientDomains := []string{}
	for _, clientID := range hs.clientIDs {
		clientDomains = append(clientDomains, network.ClientDomain(clientID))
	}

	dns := *hs.dns
	dns.SearchDomains = append(clientDomains, dns.SearchDomains...)

	return &http.Client{Transport: newTransport(hs.transport, hs.sm, g, &dns)}
}

// urlHash is internal hash the etag is stored by that doesn't leak outside
// this package.
func (hs *httpSourceHandler) urlHash() (digest.Digest, error) {
	dt, err := json.Marshal(struct {
		Filename       string
		Perm, UID, GID int
	}{
		Filename: getFileName(hs.src.URL, hs.src.Filename, nil),
		Perm:     hs.src.Perm,
		UID:      hs.src.UID,
		GID:      hs.src.GID,
	})
	if err != nil {
		return "", err
	}
	return digest.FromBytes(dt), nil
}

func (hs *httpSourceHandler) formatCacheKey(filename string, dgst digest.Digest, lastModTime string) digest.Digest {
	dt, err := json.Marshal(struct {
		Filename       string
		Perm, UID, GID int
		Checksum       digest.Digest
		LastModTime    string `json:",omitempty"`
	}{
		Filename:    filename,
		Perm:        hs.src.Perm,
		UID:         hs.src.UID,
		GID:         hs.src.GID,
		Checksum:    dgst,
		LastModTime: lastModTime,
	})
	if err != nil {
		return dgst
	}
	return digest.FromBytes(dt)
}

func (hs *httpSourceHandler) CacheKey(ctx context.Context, g session.Group, index int) (string, string, solver.CacheOpts, bool, error) { // nolint: gocyclo
	if hs.src.Checksum != "" {
		hs.cacheKey = hs.src.Checksum
		return hs.formatCacheKey(getFileName(hs.src.URL, hs.src.Filename, nil), hs.src.Checksum, "").String(), hs.src.Checksum.String(), nil, true, nil
	}

	uh, err := hs.urlHash()
	if err != nil {
		return "", "", nil, false, nil
	}

	// look up metadata(previously stored headers) for that URL
	mds, err := searchHTTPURLDigest(ctx, hs.cache, uh)
	if err != nil {
		return "", "", nil, false, errors.Wrapf(err, "failed to search metadata for %s", uh)
	}

	req, err := http.NewRequest("GET", hs.src.URL, nil)
	if err != nil {
		return "", "", nil, false, err
	}
	req = req.WithContext(ctx)
	m := map[string]cacheRefMetadata{}

	// If we request a single ETag in 'If-None-Match', some servers omit the
	// unambiguous ETag in their response.
	// See: https://github.com/moby/buildkit/issues/905
	var onlyETag string

	if len(mds) > 0 {
		for _, md := range mds {
			// if metaDigest := getMetaDigest(si); metaDigest == hs.formatCacheKey("") {
			if etag := md.getETag(); etag != "" {
				if dgst := md.getHTTPChecksum(); dgst != "" {
					m[etag] = md
				}
			}
			// }
		}
		if len(m) > 0 {
			etags := make([]string, 0, len(m))
			for t := range m {
				etags = append(etags, t)
			}
			req.Header.Add("If-None-Match", strings.Join(etags, ", "))

			if len(etags) == 1 {
				onlyETag = etags[0]
			}
		}
	}

	client := hs.client(g)

	// Some servers seem to have trouble supporting If-None-Match properly even
	// though they return ETag-s. So first, optionally try a HEAD request with
	// manual ETag value comparison.
	if len(m) > 0 {
		req.Method = "HEAD"
		// we need to add accept-encoding header manually because stdlib only adds it to GET requests
		// some servers will return different etags if Accept-Encoding header is different
		req.Header.Add("Accept-Encoding", "gzip")
		resp, err := client.Do(req)
		if err == nil {
			if resp.StatusCode == http.StatusOK || resp.StatusCode == http.StatusNotModified {
				respETag := etagValue(resp.Header.Get("ETag"))

				// If a 304 is returned without an ETag and we had only sent one ETag,
				// the response refers to the ETag we asked about.
				if respETag == "" && onlyETag != "" && resp.StatusCode == http.StatusNotModified {
					respETag = onlyETag
				}
				md, ok := m[respETag]
				if ok {
					hs.refID = md.ID()
					dgst := md.getHTTPChecksum()
					if dgst != "" {
						modTime := md.getHTTPModTime()
						resp.Body.Close()
						return hs.formatCacheKey(getFileName(hs.src.URL, hs.src.Filename, resp), dgst, modTime).String(), dgst.String(), nil, true, nil
					}
				}
			}
			resp.Body.Close()
		}
		req.Method = "GET"
		// Unset explicit Accept-Encoding for GET, otherwise the go http library will not
		// transparently decompress the response body when it is gzipped. It will still add
		// this header implicitly when the request is made though.
		req.Header.Del("Accept-Encoding")
	}

	resp, err := client.Do(req)
	if err != nil {
		return "", "", nil, false, err
	}
	if resp.StatusCode < 200 || resp.StatusCode >= 400 {
		return "", "", nil, false, errors.Errorf("invalid response status %d", resp.StatusCode)
	}
	if resp.StatusCode == http.StatusNotModified {
		respETag := etagValue(resp.Header.Get("ETag"))
		if respETag == "" && onlyETag != "" {
			respETag = onlyETag

			// Set the missing ETag header on the response so that it's available
			// to .save()
			resp.Header.Set("ETag", onlyETag)
		}
		md, ok := m[respETag]
		if !ok {
			return "", "", nil, false, errors.Errorf("invalid not-modified ETag: %v", respETag)
		}
		hs.refID = md.ID()
		dgst := md.getHTTPChecksum()
		if dgst == "" {
			return "", "", nil, false, errors.Errorf("invalid metadata change")
		}
		modTime := md.getHTTPModTime()
		resp.Body.Close()
		return hs.formatCacheKey(getFileName(hs.src.URL, hs.src.Filename, resp), dgst, modTime).String(), dgst.String(), nil, true, nil
	}

	ref, dgst, err := hs.save(ctx, resp, g)
	if err != nil {
		return "", "", nil, false, err
	}
	ref.Release(context.TODO())

	hs.cacheKey = dgst

	return hs.formatCacheKey(getFileName(hs.src.URL, hs.src.Filename, resp), dgst, resp.Header.Get("Last-Modified")).String(), dgst.String(), nil, true, nil
}

func (hs *httpSourceHandler) save(ctx context.Context, resp *http.Response, s session.Group) (ref cache.ImmutableRef, dgst digest.Digest, retErr error) {
	newRef, err := hs.cache.New(ctx, nil, s, cache.CachePolicyRetain, cache.WithDescription(fmt.Sprintf("http url %s", hs.src.URL)))
	if err != nil {
		return nil, "", err
	}

	releaseRef := func() {
		newRef.Release(context.TODO())
	}

	defer func() {
		if retErr != nil && newRef != nil {
			releaseRef()
		}
	}()

	mount, err := newRef.Mount(ctx, false, s)
	if err != nil {
		return nil, "", err
	}

	lm := snapshot.LocalMounter(mount)
	dir, err := lm.Mount()
	if err != nil {
		return nil, "", err
	}

	defer func() {
		if retErr != nil && lm != nil {
			lm.Unmount()
		}
	}()
	perm := 0600
	if hs.src.Perm != 0 {
		perm = hs.src.Perm
	}
	fp := filepath.Join(dir, getFileName(hs.src.URL, hs.src.Filename, resp))

	f, err := os.OpenFile(fp, os.O_WRONLY|os.O_CREATE|os.O_TRUNC, os.FileMode(perm))
	if err != nil {
		return nil, "", err
	}
	defer func() {
		if f != nil {
			f.Close()
		}
	}()

	h := sha256.New()

	if _, err := io.Copy(io.MultiWriter(f, h), resp.Body); err != nil {
		return nil, "", err
	}

	if err := f.Close(); err != nil {
		return nil, "", err
	}
	f = nil

	uid := hs.src.UID
	gid := hs.src.GID
	if idmap := mount.IdentityMapping(); idmap != nil {
		identity, err := idmap.ToHost(idtools.Identity{
			UID: uid,
			GID: gid,
		})
		if err != nil {
			return nil, "", err
		}
		uid = identity.UID
		gid = identity.GID
	}

	if gid != 0 || uid != 0 {
		if err := os.Chown(fp, uid, gid); err != nil {
			return nil, "", err
		}
	}

	mTime := time.Unix(0, 0)
	lastMod := resp.Header.Get("Last-Modified")
	if lastMod != "" {
		if parsedMTime, err := http.ParseTime(lastMod); err == nil {
			mTime = parsedMTime
		}
	}

	if err := os.Chtimes(fp, mTime, mTime); err != nil {
		return nil, "", err
	}

	lm.Unmount()
	lm = nil

	ref, err = newRef.Commit(ctx)
	if err != nil {
		return nil, "", err
	}
	newRef = nil
	md := cacheRefMetadata{ref}

	hs.refID = ref.ID()
	dgst = digest.NewDigest(digest.SHA256, h)

	if respETag := resp.Header.Get("ETag"); respETag != "" {
		respETag = etagValue(respETag)
		if err := md.setETag(respETag); err != nil {
			return nil, "", err
		}
		uh, err := hs.urlHash()
		if err != nil {
			return nil, "", err
		}
		if err := md.setHTTPChecksum(uh, dgst); err != nil {
			return nil, "", err
		}
	}

	if modTime := resp.Header.Get("Last-Modified"); modTime != "" {
		if err := md.setHTTPModTime(modTime); err != nil {
			return nil, "", err
		}
	}

	return ref, dgst, nil
}

func (hs *httpSourceHandler) Snapshot(ctx context.Context, g session.Group) (cache.ImmutableRef, error) {
	if hs.refID != "" {
		ref, err := hs.cache.Get(ctx, hs.refID, nil)
		if err == nil {
			return ref, nil
		}
	}

	req, err := http.NewRequest("GET", hs.src.URL, nil)
	if err != nil {
		return nil, err
	}
	req = req.WithContext(ctx)

	client := hs.client(g)

	resp, err := client.Do(req)
	if err != nil {
		return nil, err
	}
	defer func() {
		_ = resp.Body.Close()
	}()

	ref, dgst, err := hs.save(ctx, resp, g)
	if err != nil {
		return nil, err
	}
	if dgst != hs.cacheKey {
		ref.Release(context.TODO())
		return nil, errors.Errorf("digest mismatch %s: %s", dgst, hs.cacheKey)
	}

	return ref, nil
}

func getFileName(urlStr, manualFilename string, resp *http.Response) string {
	if manualFilename != "" {
		return manualFilename
	}
	if resp != nil {
		if contentDisposition := resp.Header.Get("Content-Disposition"); contentDisposition != "" {
			if _, params, err := mime.ParseMediaType(contentDisposition); err == nil {
				if params["filename"] != "" && !strings.HasSuffix(params["filename"], "/") {
					if filename := filepath.Base(filepath.FromSlash(params["filename"])); filename != "" {
						return filename
					}
				}
			}
		}
	}
	u, err := url.Parse(urlStr)
	if err == nil {
		if base := path.Base(u.Path); base != "." && base != "/" {
			return base
		}
	}
	return "download"
}

func searchHTTPURLDigest(ctx context.Context, store cache.MetadataStore, dgst digest.Digest) ([]cacheRefMetadata, error) {
	mds, err := store.Search(ctx, string(dgst))
	if err != nil {
		return nil, err
	}
	results := make([]cacheRefMetadata, len(mds))
	for i, md := range mds {
		results[i] = cacheRefMetadata{md}
	}
	return results, nil
}

type cacheRefMetadata struct {
	cache.RefMetadata
}

const keyHTTPChecksum = "http.checksum"
const keyETag = "etag"
const keyModTime = "http.modtime"

func (md cacheRefMetadata) getHTTPChecksum() digest.Digest {
	return digest.Digest(md.GetString(keyHTTPChecksum))
}

func (md cacheRefMetadata) setHTTPChecksum(urlDgst digest.Digest, d digest.Digest) error {
	return md.SetString(keyHTTPChecksum, d.String(), urlDgst.String())
}

func (md cacheRefMetadata) getETag() string {
	return md.GetString(keyETag)
}

func (md cacheRefMetadata) setETag(s string) error {
	return md.SetString(keyETag, s, "")
}

func (md cacheRefMetadata) getHTTPModTime() string {
	return md.GetString(keyModTime)
}

func (md cacheRefMetadata) setHTTPModTime(s string) error {
	return md.SetString(keyModTime, s, "")
}

func etagValue(v string) string {
	// remove weak for direct comparison
	return strings.TrimPrefix(v, "W/")
}<|MERGE_RESOLUTION|>--- conflicted
+++ resolved
@@ -26,11 +26,7 @@
 	"github.com/moby/buildkit/solver"
 	"github.com/moby/buildkit/solver/pb"
 	"github.com/moby/buildkit/source"
-<<<<<<< HEAD
-	httpsource "github.com/moby/buildkit/source/http"
-=======
 	srchttp "github.com/moby/buildkit/source/http"
->>>>>>> 0d042f9a
 	srctypes "github.com/moby/buildkit/source/types"
 	"github.com/moby/buildkit/util/tracing"
 	"github.com/moby/locker"
@@ -66,19 +62,11 @@
 }
 
 func (hs *httpSource) Schemes() []string {
-<<<<<<< HEAD
-	return []string{srctypes.HTTPScheme, srctypes.HTTPSScheme}
-}
-
-func (hs *httpSource) Identifier(scheme, ref string, attrs map[string]string, platform *pb.Platform) (source.Identifier, error) {
-	id, err := httpsource.NewHTTPIdentifier(ref, scheme == "https")
-=======
 	return []string{srctypes.HTTPSScheme}
 }
 
 func (hs *httpSource) Identifier(scheme, ref string, attrs map[string]string, platform *pb.Platform) (source.Identifier, error) {
 	id, err := srchttp.NewHTTPIdentifier(ref, scheme == "https")
->>>>>>> 0d042f9a
 	if err != nil {
 		return nil, err
 	}
@@ -119,11 +107,7 @@
 
 type httpSourceHandler struct {
 	*httpSource
-<<<<<<< HEAD
-	src       httpsource.HTTPIdentifier
-=======
 	src       srchttp.HTTPIdentifier
->>>>>>> 0d042f9a
 	clientIDs []string
 	refID     string
 	cacheKey  digest.Digest
@@ -138,11 +122,7 @@
 }
 
 func (hs *httpSource) Resolve(ctx context.Context, id source.Identifier, sm *session.Manager, _ solver.Vertex) (source.SourceInstance, error) {
-<<<<<<< HEAD
-	httpIdentifier, ok := id.(*httpsource.HTTPIdentifier)
-=======
 	httpIdentifier, ok := id.(*srchttp.HTTPIdentifier)
->>>>>>> 0d042f9a
 	if !ok {
 		return nil, errors.Errorf("invalid http identifier %v", id)
 	}
